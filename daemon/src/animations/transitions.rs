use std::{
    sync::Arc,
    time::{Duration, Instant},
};

use log::debug;
use utils::ipc::{Position, TransitionType};

use crate::{
    wallpaper::{AnimationToken, Wallpaper},
    wayland::globals,
};

use keyframe::{
    functions::BezierCurve, keyframes, mint::Vector2, num_traits::Pow, AnimationSequence,
};

pub(super) struct Transition<'a> {
    animation_tokens: Vec<AnimationToken>,
    wallpapers: &'a mut Vec<Arc<Wallpaper>>,
    dimensions: (u32, u32),
    transition_type: TransitionType,
    duration: f32,
    step: u8,
    fps: Duration,
    angle: f64,
    pos: Position,
    bezier: BezierCurve,
    wave: (f32, f32),
    invert_y: bool,
}

/// All transitions return whether or not they completed
impl<'a> Transition<'a> {
    pub(super) fn new(
        wallpapers: &'a mut Vec<Arc<Wallpaper>>,
        dimensions: (u32, u32),
        transition: &utils::ipc::Transition,
    ) -> Self {
        Transition {
            animation_tokens: wallpapers
                .iter()
                .map(|w| w.create_animation_token())
                .collect(),
            wallpapers,
            dimensions,
            transition_type: transition.transition_type,
            duration: transition.duration,
            step: transition.step.get(),
            fps: Duration::from_nanos(1_000_000_000 / transition.fps as u64),
            angle: transition.angle,
            pos: transition.pos.clone(),
            bezier: BezierCurve::from(
                Vector2 {
                    x: transition.bezier.0,
                    y: transition.bezier.1,
                },
                Vector2 {
                    x: transition.bezier.2,
                    y: transition.bezier.3,
                },
            ),
            wave: transition.wave,
            invert_y: transition.invert_y,
        }
    }

    pub(super) fn execute(mut self, new_img: &[u8]) {
        debug!("Starting transitions");
        match self.transition_type {
            TransitionType::None => self.none(new_img),
            TransitionType::Simple => self.simple(new_img),
            TransitionType::Wipe => self.wipe(new_img),
            TransitionType::Grow => self.grow(new_img),
            TransitionType::Outer => self.outer(new_img),
            TransitionType::Wave => self.wave(new_img),
            TransitionType::Fade => self.fade(new_img),
        };
        debug!("Transitions finished");
    }

    fn updt_wallpapers(&mut self, now: &mut Instant) {
        let mut i = 0;
        while i < self.wallpapers.len() {
            let token = &self.animation_tokens[i];
            if !self.wallpapers[i].has_animation_id(token) {
                self.wallpapers.swap_remove(i);
                self.animation_tokens.swap_remove(i);
                continue;
            }
            i += 1;
        }
        crate::wallpaper::attach_buffers_and_damange_surfaces(self.wallpapers);
        let timeout = self.fps.saturating_sub(now.elapsed());
        crate::spin_sleep(timeout);
        crate::wallpaper::commit_wallpapers(self.wallpapers);
        *now = Instant::now();
    }

    fn bezier_seq(&self, start: f32, end: f32) -> (AnimationSequence<f32>, Instant) {
        (
            keyframes![(start, 0.0, self.bezier), (end, self.duration, self.bezier)],
            Instant::now(),
        )
    }

    fn none(&mut self, new: &[u8]) {
        self.wallpapers
            .iter()
            .for_each(|w| w.canvas_change(|canvas| canvas.copy_from_slice(new)));
        crate::wallpaper::attach_buffers_and_damange_surfaces(self.wallpapers);
        crate::wallpaper::commit_wallpapers(self.wallpapers);
    }

    fn simple(&mut self, new_img: &[u8]) {
        let step = self.step;
        let mut now = Instant::now();
        let mut done = false;
        while !done {
            done = true;
            for wallpaper in self.wallpapers.iter() {
                wallpaper.canvas_change(|canvas| {
                    for (old, new) in canvas.iter_mut().zip(new_img) {
                        change_byte(step, old, new);
                    }
                    done = canvas == new_img;
                });
            }
            self.updt_wallpapers(&mut now);
        }
    }

    fn fade(&mut self, new_img: &[u8]) {
        let mut step = 0;
        let (mut seq, start) = self.bezier_seq(0.0, 1.0);

        let mut now = Instant::now();
        while start.elapsed().as_secs_f64() < seq.duration() {
            for wallpaper in self.wallpapers.iter() {
                wallpaper.canvas_change(|canvas| {
                    for (old, new) in canvas.iter_mut().zip(new_img) {
                        let x = *old as u16 * (256 - step);
                        let y = *new as u16 * step;
                        *old = ((x + y) >> 8) as u8;
                    }
                });
            }
            self.updt_wallpapers(&mut now);
            step = (256.0 * seq.now() as f64).trunc() as u16;
            seq.advance_to(start.elapsed().as_secs_f64());
        }
        self.step = 4 + self.step / 4;
        self.simple(new_img)
    }

    fn wave(&mut self, new_img: &[u8]) {
        let width = self.dimensions.0;
        let height = self.dimensions.1;
        let mut now = Instant::now();
        let center = (width / 2, height / 2);
        let screen_diag = ((width.pow(2) + height.pow(2)) as f64).sqrt();

        let angle = self.angle.to_radians();
        let (sin, cos) = angle.sin_cos();
        let (scale_x, scale_y) = (self.wave.0 as f64, self.wave.1 as f64);

        let circle_radius = screen_diag / 2.0;

        // graph: https://www.desmos.com/calculator/wunde042es
        //
        // checks if a pixel is to the left or right of the line
        let is_low = |x: f64, y: f64, offset: f64| {
            let x = x - center.0 as f64;
            let y = y - center.1 as f64;

            let lhs = y * sin - x * cos;

            let f = ((x * sin + y * cos) / scale_x).sin() * scale_y;
            let rhs = f - circle_radius + offset / circle_radius;
            lhs <= rhs
        };

        let mut offset = (sin.abs() * width as f64 + cos.abs() * height as f64) * 2.0;
        let a = circle_radius * cos;
        let b = circle_radius * sin;
        let max_offset = circle_radius.pow(2) * 2.0;
        let (width, height) = (width as usize, height as usize);

        let (mut seq, start) = self.bezier_seq(offset as f32, max_offset as f32);

        let step = self.step;
        let channels = globals::pixel_format().channels() as usize;
        let stride = width * channels;
        while start.elapsed().as_secs_f64() < seq.duration() {
            offset = seq.now() as f64;
            seq.advance_to(start.elapsed().as_secs_f64());

            for wallpaper in self.wallpapers.iter() {
                wallpaper.canvas_change(|canvas| {
                    // divide in 3 sections: the one we know will not be drawn to, the one we know
                    // WILL be drawn to, and the one we need to do a more expensive check on.
                    // We do this by creating 2 lines: the first tangential to the wave's peaks,
                    // the second to its valeys. In-between is where we have to do the more
                    // expensive checks
                    for line in 0..height {
                        let y = ((height - line) as f64 - center.1 as f64 - scale_y * sin) * b;
                        let x = (circle_radius.powi(2) - y - offset) / a
                            + center.0 as f64
                            + scale_y * cos;
                        let x = x.min(width as f64);
                        let (col_begin, col_end) = if a.is_sign_negative() {
                            (0usize, x as usize * channels)
                        } else {
                            (x as usize * channels, stride)
                        };
                        for col in col_begin..col_end {
                            let old = unsafe { canvas.get_unchecked_mut(line * stride + col) };
                            let new = unsafe { new_img.get_unchecked(line * stride + col) };
                            change_byte(step, old, new);
                        }
                        let old_x = x;
                        let y = ((height - line) as f64 - center.1 as f64 + scale_y * sin) * b;
                        let x = (circle_radius.powi(2) - y - offset) / a + center.0 as f64
                            - scale_y * cos;
                        let x = x.min(width as f64);
                        let (col_begin, col_end) = if old_x < x {
                            (old_x as usize, x as usize)
                        } else {
                            (x as usize, old_x as usize)
                        };
                        for col in col_begin..col_end {
                            if is_low(col as f64, line as f64, offset) {
                                let i = line * stride + col * channels;
                                for j in 0..channels {
                                    let old = unsafe { canvas.get_unchecked_mut(i + j) };
                                    let new = unsafe { new_img.get_unchecked(i + j) };
                                    change_byte(step, old, new);
                                }
                            }
                        }
                    }
                });
            }

            self.updt_wallpapers(&mut now);
        }
        self.step = 4 + self.step / 4;
        self.simple(new_img)
    }

    fn wipe(&mut self, new_img: &[u8]) {
        let width = self.dimensions.0;
        let height = self.dimensions.1;
        let mut now = Instant::now();
        let center = (width / 2, height / 2);
        let screen_diag = ((width.pow(2) + height.pow(2)) as f64).sqrt();

        let circle_radius = screen_diag / 2.0;
        let max_offset = circle_radius.pow(2) * 2.0;

        let angle = self.angle.to_radians();

        let mut offset = {
            let (x, y) = angle.sin_cos();
            (x.abs() * width as f64 + y.abs() * height as f64) * 2.0
        };

<<<<<<< HEAD
        // line formula: (x-h)*a + (y-k)*b + C = r^2
        // https://www.desmos.com/calculator/vpvzk12yar
        //
        // checks if a pixel is to the left or right of the line
        let is_low = |pix_x: f64, pix_y: f64, offset: f64, radius: f64| {
            let a = radius * angle.cos();
            let b = radius * angle.sin();
            let x = pix_x - center.0 as f64;
            let y = pix_y - center.1 as f64;
            let res = x * a + y * b + offset;

            res >= radius.pow(2)
        };
=======
        let a = circle_radius * angle.cos();
        let b = circle_radius * angle.sin();
>>>>>>> c1ecdb02

        let (width, height) = (width as usize, height as usize);
        let (mut seq, start) = self.bezier_seq(offset as f32, max_offset as f32);

        let step = self.step;
        let channels = globals::pixel_format().channels() as usize;
        let stride = width * channels;
        while start.elapsed().as_secs_f64() < seq.duration() {
            offset = seq.now() as f64;
            seq.advance_to(start.elapsed().as_secs_f64());
            for wallpaper in self.wallpapers.iter() {
                wallpaper.canvas_change(|canvas| {
                    // line formula: (x-h)*a + (y-k)*b + C = r^2
                    // https://www.desmos.com/calculator/vpvzk12yar
                    for line in 0..height {
                        let y = ((height - line) as f64 - center.1 as f64) * b;
                        let x = (circle_radius.powi(2) - y - offset) / a + center.0 as f64;
                        let x = x.min(width as f64);
                        let (col_begin, col_end) = if a.is_sign_negative() {
                            (0usize, x as usize * channels)
                        } else {
                            (x as usize * channels, stride)
                        };
                        for col in col_begin..col_end {
                            let old = unsafe { canvas.get_unchecked_mut(line * stride + col) };
                            let new = unsafe { new_img.get_unchecked(line * stride + col) };
                            change_byte(step, old, new);
                        }
                    }
                });
            }
            self.updt_wallpapers(&mut now);
        }
        self.step = 4 + self.step / 4;
        self.simple(new_img)
    }

    fn grow(&mut self, new_img: &[u8]) {
        let (width, height) = (self.dimensions.0 as f32, self.dimensions.1 as f32);
        let (center_x, center_y) = self.pos.to_pixel(self.dimensions, self.invert_y);
        let mut dist_center: f32 = 0.0;
        let dist_end: f32 = {
            let mut x = center_x;
            let mut y = center_y;
            if x < width / 2.0 {
                x = width - 1.0 - x;
            }
            if y < height / 2.0 {
                y = height - 1.0 - y;
            }
            f32::sqrt(x.pow(2) + y.pow(2))
        };

        let (width, height) = (width as usize, height as usize);
        let (center_x, center_y) = (center_x as usize, center_y as usize);

        let step = self.step;
        let channels = globals::pixel_format().channels() as usize;
        let stride = width * channels;
        let (mut seq, start) = self.bezier_seq(0.0, dist_end);
        let mut now = Instant::now();
        while start.elapsed().as_secs_f64() < seq.duration() {
            for wallpaper in self.wallpapers.iter() {
                wallpaper.canvas_change(|canvas| {
                    let line_begin = center_y.saturating_sub(dist_center as usize);
                    let line_end = height.min(center_y + dist_center as usize);

                    // to plot half a circle with radius r, we do sqrt(r^2 - x^2)
                    for line in line_begin..line_end {
                        let offset = (dist_center.powi(2) - (center_y as f32 - line as f32).powi(2))
                            .sqrt() as usize;
                        let col_begin = center_x.saturating_sub(offset) * channels;
                        let col_end = width.min(center_x + offset) * channels;
                        for col in col_begin..col_end {
                            let old = unsafe { canvas.get_unchecked_mut(line * stride + col) };
                            let new = unsafe { new_img.get_unchecked(line * stride + col) };
                            change_byte(step, old, new);
                        }
                    }
                });
            }
            self.updt_wallpapers(&mut now);

            dist_center = seq.now();
            seq.advance_to(start.elapsed().as_secs_f64());
        }
        self.step = 4 + self.step / 4;
        self.simple(new_img)
    }

    fn outer(&mut self, new_img: &[u8]) {
        let (width, height) = (self.dimensions.0 as f32, self.dimensions.1 as f32);
        let (center_x, center_y) = self.pos.to_pixel(self.dimensions, self.invert_y);
        let mut dist_center = {
            let mut x = center_x;
            let mut y = center_y;
            if x < width / 2.0 {
                x = width - 1.0 - x;
            }
            if y < height / 2.0 {
                y = height - 1.0 - y;
            }
            f32::sqrt(x.pow(2) + y.pow(2))
        };
        let (width, height) = (width as usize, height as usize);
        let (center_x, center_y) = (center_x as usize, center_y as usize);

        let step = self.step;
        let channels = globals::pixel_format().channels() as usize;
        let stride = width * channels;
        let (mut seq, start) = self.bezier_seq(dist_center, 0.0);
        let mut now = Instant::now();
        while start.elapsed().as_secs_f64() < seq.duration() {
            for wallpaper in self.wallpapers.iter() {
                wallpaper.canvas_change(|canvas| {
                    // to plot half a circle with radius r, we do sqrt(r^2 - x^2)
                    for line in 0..height {
                        let offset = (dist_center.powi(2) - (center_y as f32 - line as f32).powi(2))
                            .sqrt() as usize;
                        let col_begin = center_x.saturating_sub(offset) * channels;
                        let col_end = width.min(center_x + offset) * channels;
                        for col in 0..col_begin {
                            let old = unsafe { canvas.get_unchecked_mut(line * stride + col) };
                            let new = unsafe { new_img.get_unchecked(line * stride + col) };
                            change_byte(step, old, new);
                        }
                        for col in col_end..stride {
                            let old = unsafe { canvas.get_unchecked_mut(line * stride + col) };
                            let new = unsafe { new_img.get_unchecked(line * stride + col) };
                            change_byte(step, old, new);
                        }
                    }
                });
            }
            self.updt_wallpapers(&mut now);

            dist_center = seq.now();
            seq.advance_to(start.elapsed().as_secs_f64());
        }
        self.step = 4 + self.step / 4;
        self.simple(new_img)
    }
}

#[inline(always)]
fn change_byte(step: u8, old: &mut u8, new: &u8) {
    if old.abs_diff(*new) < step {
        *old = *new;
    } else if *old > *new {
        *old -= step;
    } else {
        *old += step;
    }
}<|MERGE_RESOLUTION|>--- conflicted
+++ resolved
@@ -265,24 +265,8 @@
             (x.abs() * width as f64 + y.abs() * height as f64) * 2.0
         };
 
-<<<<<<< HEAD
-        // line formula: (x-h)*a + (y-k)*b + C = r^2
-        // https://www.desmos.com/calculator/vpvzk12yar
-        //
-        // checks if a pixel is to the left or right of the line
-        let is_low = |pix_x: f64, pix_y: f64, offset: f64, radius: f64| {
-            let a = radius * angle.cos();
-            let b = radius * angle.sin();
-            let x = pix_x - center.0 as f64;
-            let y = pix_y - center.1 as f64;
-            let res = x * a + y * b + offset;
-
-            res >= radius.pow(2)
-        };
-=======
         let a = circle_radius * angle.cos();
         let b = circle_radius * angle.sin();
->>>>>>> c1ecdb02
 
         let (width, height) = (width as usize, height as usize);
         let (mut seq, start) = self.bezier_seq(offset as f32, max_offset as f32);
