--- conflicted
+++ resolved
@@ -97,14 +97,9 @@
                 transition_img.push(255);
             }
 
-<<<<<<< HEAD
             let compressed_img = BitPack::pack(&self.old_img, &transition_img).ready(new_img.len());
-            if send_frame(compressed_img, outputs, self.fps, sender, stop_recv) {
-=======
-            let compressed_img = Packed::pack(&self.old_img, &transition_img);
             let timeout = self.fps.saturating_sub(now.elapsed());
             if send_frame(compressed_img, outputs, timeout, sender, stop_recv) {
->>>>>>> 70e4b019
                 debug!("Transition was interrupted!");
                 return false;
             };
